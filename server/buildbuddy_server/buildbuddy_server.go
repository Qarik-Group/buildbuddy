--- conflicted
+++ resolved
@@ -682,15 +682,16 @@
 	}
 	return nil, status.UnimplementedError("Not implemented")
 }
-<<<<<<< HEAD
+
 func (s *BuildBuddyServer) Run(ctx context.Context, req *rnpb.RunRequest) (*rnpb.RunResponse, error) {
 	if rs := s.env.GetRunnerService(); rs != nil {
 		return rs.Run(ctx, req)
-=======
+	}
+	return nil, status.UnimplementedError("Not implemented")
+}
 func (s *BuildBuddyServer) GetUsage(ctx context.Context, req *usagepb.GetUsageRequest) (*usagepb.GetUsageResponse, error) {
 	if us := s.env.GetUsageService(); us != nil {
 		return us.GetUsage(ctx, req)
->>>>>>> 7bb5c6d6
 	}
 	return nil, status.UnimplementedError("Not implemented")
 }
