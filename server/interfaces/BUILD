--- conflicted
+++ resolved
@@ -7,11 +7,8 @@
     visibility = ["//visibility:public"],
     deps = [
         "//proto:invocation_go_proto",
-<<<<<<< HEAD
+        "//proto:remote_execution_go_proto",
         "//proto/api/v1:go_default_library",
-=======
-        "//proto:remote_execution_go_proto",
->>>>>>> 186b495a
         "//server/tables:go_default_library",
         "@go_googleapis//google/longrunning:longrunning_go_proto",
     ],
