package executor

import (
	"context"
	"encoding/base64"
	"fmt"
	"syscall"
	"time"

	"github.com/buildbuddy-io/buildbuddy/enterprise/server/remote_execution/operation"
	"github.com/buildbuddy-io/buildbuddy/enterprise/server/remote_execution/runner"
	"github.com/buildbuddy-io/buildbuddy/server/environment"
	"github.com/buildbuddy-io/buildbuddy/server/interfaces"
	"github.com/buildbuddy-io/buildbuddy/server/metrics"
	"github.com/buildbuddy-io/buildbuddy/server/remote_cache/cachetools"
	"github.com/buildbuddy-io/buildbuddy/server/remote_cache/digest"
	"github.com/buildbuddy-io/buildbuddy/server/util/background"
	"github.com/buildbuddy-io/buildbuddy/server/util/disk"
	"github.com/buildbuddy-io/buildbuddy/server/util/log"
	"github.com/buildbuddy-io/buildbuddy/server/util/status"
	"github.com/golang/protobuf/ptypes"
	"github.com/google/uuid"
	"github.com/prometheus/client_golang/prometheus"
	"google.golang.org/grpc/codes"

	espb "github.com/buildbuddy-io/buildbuddy/proto/execution_stats"
	repb "github.com/buildbuddy-io/buildbuddy/proto/remote_execution"
	durationpb "github.com/golang/protobuf/ptypes/duration"
	timestamppb "github.com/golang/protobuf/ptypes/timestamp"
	tspb "github.com/golang/protobuf/ptypes/timestamp"
	gstatus "google.golang.org/grpc/status"
)

const (
	// Messages are typically sent back to the client on state changes.
	// During very long build steps (running large tests, linking large
	// objects, etc) no progress can be returned for a very long time.
	// To ensure we keep the connection alive, we start a timer and
	// just repeat the last state change message after every
	// execProgressCallbackPeriod. If this is set to 0, it is disabled.
	execProgressCallbackPeriod = 60 * time.Second

	// 7 days? Forever. This is the duration returned when no max duration
	// has been set in the config and no timeout was set in the client
	// request. It's basically the same as "no-timeout".
	infiniteDuration = time.Hour * 24 * 7
	// TODO(siggisim): Figure out why this needs to be so large for small tests.
	timeoutGracePeriodFactor = 3
	// Allowed deadline extension for uploading action outputs.
	// The deadline of the original request may be extended by up to this amount
	// in order to give enough time to upload action outputs.
	uploadDeadlineExtension = time.Minute * 1
)

type Executor struct {
	env        environment.Env
	runnerPool *runner.Pool
	id         string
	name       string
}

type Options struct {
	// TESTING ONLY: allows the name of the executor to be manually specified instead of deriving it
	// from host information.
	NameOverride string
}

func NewExecutor(env environment.Env, id string, options *Options) (*Executor, error) {
	executorConfig := env.GetConfigurator().GetExecutorConfig()
	if executorConfig == nil {
		return nil, status.FailedPreconditionError("No executor config found")
	}
	if err := disk.EnsureDirectoryExists(executorConfig.GetRootDirectory()); err != nil {
		return nil, err
	}
	name := options.NameOverride
	if name == "" {
		name = base64.StdEncoding.EncodeToString(uuid.NodeID())
	}
	runnerPool, err := runner.NewPool(env)
	if err != nil {
		return nil, err
	}

	s := &Executor{
		env:        env,
		id:         id,
		name:       name,
		runnerPool: runnerPool,
	}
	if hc := env.GetHealthChecker(); hc != nil {
		hc.RegisterShutdownFunction(runnerPool.Shutdown)
	} else {
		return nil, status.FailedPreconditionError("Missing health checker in env")
	}
	go s.runnerPool.PullDefaultImage()
	return s, nil
}

func (s *Executor) Name() string {
	return s.name
}

<<<<<<< HEAD
func (s *Executor) RunnerPool() *runner.Pool {
	return s.runnerPool
}

func (s *Executor) hostBuildRoot() string {
	if s.podID == "" {
		// Probably running on bare metal -- return the build root directly.
		return s.buildRoot
	}
	// Running on k8s -- return the path to the build root on the *host* node.
	// TODO(bduffany): Make this configurable in YAML, populating {{.PodID}} via template.
	// People might have conventions other than executor-data for the volume name + remotebuilds
	// for the build root dir.
	return fmt.Sprintf("/var/lib/kubelet/pods/%s/volumes/kubernetes.io~empty-dir/executor-data/remotebuilds", s.podID)
}

func (s *Executor) pullDefaultImage() {
	if s.dockerClient != nil {
		cfg := s.env.GetConfigurator().GetExecutorConfig()
		runner := docker.NewDockerContainer(
			s.dockerClient, platform.DefaultContainerImage, s.hostBuildRoot(),
			&docker.DockerOptions{
				Socket:                  cfg.DockerSocket,
				EnableSiblingContainers: cfg.DockerSiblingContainers,
				UseHostNetwork:          cfg.DockerNetHost,
				DockerMountMode:         cfg.DockerMountMode,
			},
		)
		start := time.Now()
		// Give the command (which triggers a container pull) up to 1 minute
		// to succeed. In practice I saw clean pulls take about 30 seconds.
		ctx, cancel := context.WithTimeout(context.Background(), 1*time.Minute)
		defer cancel()
		err := runner.PullImageIfNecessary(ctx)
		if err == nil {
			log.Debugf("Pulled default image %q in %s", platform.DefaultContainerImage, time.Since(start))
		} else {
			log.Debugf("Error pulling default image %q: %s", platform.DefaultContainerImage, err)
		}
	}
}

=======
>>>>>>> 8321132b
func diffTimestamps(startPb, endPb *tspb.Timestamp) time.Duration {
	start, _ := ptypes.Timestamp(startPb)
	end, _ := ptypes.Timestamp(endPb)
	return end.Sub(start)
}

func diffTimestampsToProto(startPb, endPb *tspb.Timestamp) *durationpb.Duration {
	return ptypes.DurationProto(diffTimestamps(startPb, endPb))
}

func logActionResult(taskID string, md *repb.ExecutedActionMetadata) {
	workTime := diffTimestamps(md.GetWorkerStartTimestamp(), md.GetWorkerCompletedTimestamp())
	fetchTime := diffTimestamps(md.GetInputFetchStartTimestamp(), md.GetInputFetchCompletedTimestamp())
	execTime := diffTimestamps(md.GetExecutionStartTimestamp(), md.GetExecutionCompletedTimestamp())
	uploadTime := diffTimestamps(md.GetOutputUploadStartTimestamp(), md.GetOutputUploadCompletedTimestamp())
	log.Debugf("%q completed action %q [work: %02dms, fetch: %02dms, exec: %02dms, upload: %02dms]",
		md.GetWorker(), taskID, workTime.Milliseconds(), fetchTime.Milliseconds(),
		execTime.Milliseconds(), uploadTime.Milliseconds())
}

func timevalDuration(tv syscall.Timeval) time.Duration {
	return time.Duration(tv.Sec)*time.Second + time.Duration(tv.Usec)*time.Microsecond
}

func parseTimeout(timeout *durationpb.Duration, maxDuration time.Duration) (time.Duration, error) {
	if timeout == nil {
		if maxDuration == 0 {
			return infiniteDuration, nil
		}
		return maxDuration, nil
	}
	requestDuration, err := ptypes.Duration(timeout)
	if err != nil {
		return 0, status.InvalidArgumentErrorf("Unparsable timeout: %s", err.Error())
	}
	if maxDuration != 0 && requestDuration > maxDuration {
		return 0, status.InvalidArgumentErrorf("Specified timeout (%s) longer than allowed maximum (%s).", requestDuration, maxDuration)
	}
	return requestDuration, nil
}

func (s *Executor) ExecuteTaskAndStreamResults(task *repb.ExecutionTask, stream operation.StreamLike) error {
	// From here on in we use these liberally, so check that they are setup properly
	// in the environment.
	if s.env.GetActionCacheClient() == nil || s.env.GetByteStreamClient() == nil || s.env.GetContentAddressableStorageClient() == nil {
		return status.FailedPreconditionError("No connection to cache backend.")
	}

	req := task.GetExecuteRequest()
	taskID := task.GetExecutionId()
	adInstanceDigest := digest.NewInstanceNameDigest(req.GetActionDigest(), req.GetInstanceName())

	ctx := stream.Context()
	acClient := s.env.GetActionCacheClient()

	stateChangeFn := operation.GetStateChangeFunc(stream, taskID, adInstanceDigest)
	finishWithErrFn := operation.GetFinishWithErrFunc(stream, taskID, adInstanceDigest)

	md := &repb.ExecutedActionMetadata{
		Worker:               s.name,
		QueuedTimestamp:      task.QueuedTimestamp,
		WorkerStartTimestamp: ptypes.TimestampNow(),
		ExecutorId:           s.id,
	}

	if !req.GetSkipCacheLookup() {
		if err := stateChangeFn(repb.ExecutionStage_CACHE_CHECK, operation.InProgressExecuteResponse()); err != nil {
			return err // CHECK (these errors should not happen).
		}
		actionResult, err := cachetools.GetActionResult(ctx, acClient, adInstanceDigest)
		if err == nil {
			if err := stateChangeFn(repb.ExecutionStage_COMPLETED, operation.ExecuteResponseWithResult(actionResult, nil /*=summary*/, codes.OK)); err != nil {
				return err // CHECK (these errors should not happen).
			}
			return nil
		}
	}

	r, err := s.runnerPool.Get(ctx, task)
	if err != nil {
		return finishWithErrFn(status.UnavailableErrorf("Error creating runner for command: %s", err.Error()))
	}
	if err := r.PrepareForTask(task); err != nil {
		return finishWithErrFn(err)
	}

	finishedCleanly := false
	defer func() {
		go s.runnerPool.TryRecycle(r, finishedCleanly)
	}()

	md.InputFetchStartTimestamp = ptypes.TimestampNow()
	rxInfo, err := r.Workspace.DownloadInputs(ctx)
	if err != nil {
		return finishWithErrFn(err)
	}
	md.InputFetchCompletedTimestamp = ptypes.TimestampNow()

	if err := stateChangeFn(repb.ExecutionStage_EXECUTING, operation.InProgressExecuteResponse()); err != nil {
		return err // CHECK (these errors should not happen).
	}
	md.ExecutionStartTimestamp = ptypes.TimestampNow()
	maxDuration := infiniteDuration
	if currentDeadline, ok := ctx.Deadline(); ok {
		maxDuration = currentDeadline.Sub(time.Now())
	}
	execDuration, err := parseTimeout(task.GetAction().Timeout, maxDuration)
	if err != nil {
		// These errors are failure-specific. Pass through unchanged.
		return finishWithErrFn(err)
	}
	ctx, cancel := context.WithTimeout(ctx, execDuration*timeoutGracePeriodFactor)
	defer cancel()

	cmdResultChan := make(chan *interfaces.CommandResult, 1)
	go func() {
		cmdResultChan <- r.Run(ctx, task.GetCommand())
	}()

	// Run a timer that periodically sends update messages back
	// to our caller while execution is ongoing.
	updateTicker := time.NewTicker(execProgressCallbackPeriod)
	var cmdResult *interfaces.CommandResult
	for cmdResult == nil {
		select {
		case cmdResult = <-cmdResultChan:
			updateTicker.Stop()
		case <-updateTicker.C:
			if err := stateChangeFn(repb.ExecutionStage_EXECUTING, operation.InProgressExecuteResponse()); err != nil {
				return status.UnavailableErrorf("could not publish periodic execution update for %q: %s", taskID, err)
			}
		}
	}

	// Only upload action outputs if the error is something that the client can
	// use the action outputs to debug.
	isActionableClientErr := gstatus.Code(cmdResult.Error) == codes.DeadlineExceeded
	if cmdResult.Error != nil && !isActionableClientErr {
		// These errors are failure-specific. Pass through unchanged.
		log.Warningf("Task %q command finished with error: %s", taskID, cmdResult.Error)
		return finishWithErrFn(cmdResult.Error)
	} else {
		log.Infof("Task %q command finished with error: %v", taskID, cmdResult.Error)
	}

	ctx, cancel = background.ExtendContextForFinalization(ctx, uploadDeadlineExtension)
	defer cancel()

	md.ExecutionCompletedTimestamp = ptypes.TimestampNow()
	md.OutputUploadStartTimestamp = ptypes.TimestampNow()

	actionResult := &repb.ActionResult{}
	actionResult.ExitCode = int32(cmdResult.ExitCode)

	txInfo, err := r.Workspace.UploadOutputs(ctx, actionResult, cmdResult)
	if err != nil {
		return finishWithErrFn(status.UnavailableErrorf("Error uploading outputs: %s", err.Error()))
	}
	md.OutputUploadCompletedTimestamp = ptypes.TimestampNow()
	md.WorkerCompletedTimestamp = ptypes.TimestampNow()
	actionResult.ExecutionMetadata = md

	if !task.GetAction().GetDoNotCache() {
		if err := cachetools.UploadActionResult(ctx, acClient, adInstanceDigest, actionResult); err != nil {
			return finishWithErrFn(status.UnavailableErrorf("Error uploading action result: %s", err.Error()))
		}
	}

	metrics.RemoteExecutionCount.With(prometheus.Labels{
		metrics.ExitCodeLabel: fmt.Sprintf("%d", actionResult.ExitCode),
	}).Inc()
	metrics.FileDownloadCount.Observe(float64(rxInfo.FileCount))
	metrics.FileDownloadSizeBytes.Observe(float64(rxInfo.BytesTransferred))
	metrics.FileDownloadDurationUsec.Observe(float64(rxInfo.TransferDuration.Microseconds()))
	metrics.FileUploadCount.Observe(float64(txInfo.FileCount))
	metrics.FileUploadSizeBytes.Observe(float64(txInfo.BytesTransferred))
	metrics.FileUploadDurationUsec.Observe(float64(txInfo.TransferDuration.Microseconds()))
	observeStageDuration("queued", md.GetQueuedTimestamp(), md.GetWorkerStartTimestamp())
	observeStageDuration("input_fetch", md.GetInputFetchStartTimestamp(), md.GetInputFetchCompletedTimestamp())
	observeStageDuration("execution", md.GetExecutionStartTimestamp(), md.GetExecutionCompletedTimestamp())
	observeStageDuration("output_upload", md.GetOutputUploadStartTimestamp(), md.GetOutputUploadCompletedTimestamp())
	observeStageDuration("worker", md.GetWorkerStartTimestamp(), md.GetWorkerCompletedTimestamp())

	execSummary := &espb.ExecutionSummary{
		IoStats: &espb.IOStats{
			// Download
			FileDownloadCount:        rxInfo.FileCount,
			FileDownloadSizeBytes:    rxInfo.BytesTransferred,
			FileDownloadDurationUsec: rxInfo.TransferDuration.Microseconds(),
			// Upload
			FileUploadCount:        txInfo.FileCount,
			FileUploadSizeBytes:    txInfo.BytesTransferred,
			FileUploadDurationUsec: txInfo.TransferDuration.Microseconds(),
		},
		ExecutedActionMetadata: md,
	}
	code := gstatus.Code(cmdResult.Error)
	if err := stateChangeFn(repb.ExecutionStage_COMPLETED, operation.ExecuteResponseWithResult(actionResult, execSummary, code)); err != nil {
		logActionResult(taskID, md)
		return finishWithErrFn(err) // CHECK (these errors should not happen).
	}
	finishedCleanly = true
	return nil
}

func observeStageDuration(stage string, start *timestamppb.Timestamp, end *timestamppb.Timestamp) {
	startTime, err := ptypes.Timestamp(start)
	if err != nil {
		log.Warningf("Could not parse timestamp for '%s' stage: %s", stage, err)
		return
	}
	if startTime.IsZero() {
		return
	}
	endTime, err := ptypes.Timestamp(end)
	if err != nil {
		log.Warningf("Could not parse timestamp for '%s' stage: %s", stage, err)
		return
	}
	if endTime.IsZero() {
		return
	}
	duration := endTime.Sub(startTime)
	metrics.RemoteExecutionExecutedActionMetadataDurationsUsec.With(prometheus.Labels{
		metrics.ExecutedActionStageLabel: stage,
	}).Observe(float64(duration / time.Microsecond))
}<|MERGE_RESOLUTION|>--- conflicted
+++ resolved
@@ -101,51 +101,10 @@
 	return s.name
 }
 
-<<<<<<< HEAD
 func (s *Executor) RunnerPool() *runner.Pool {
 	return s.runnerPool
 }
 
-func (s *Executor) hostBuildRoot() string {
-	if s.podID == "" {
-		// Probably running on bare metal -- return the build root directly.
-		return s.buildRoot
-	}
-	// Running on k8s -- return the path to the build root on the *host* node.
-	// TODO(bduffany): Make this configurable in YAML, populating {{.PodID}} via template.
-	// People might have conventions other than executor-data for the volume name + remotebuilds
-	// for the build root dir.
-	return fmt.Sprintf("/var/lib/kubelet/pods/%s/volumes/kubernetes.io~empty-dir/executor-data/remotebuilds", s.podID)
-}
-
-func (s *Executor) pullDefaultImage() {
-	if s.dockerClient != nil {
-		cfg := s.env.GetConfigurator().GetExecutorConfig()
-		runner := docker.NewDockerContainer(
-			s.dockerClient, platform.DefaultContainerImage, s.hostBuildRoot(),
-			&docker.DockerOptions{
-				Socket:                  cfg.DockerSocket,
-				EnableSiblingContainers: cfg.DockerSiblingContainers,
-				UseHostNetwork:          cfg.DockerNetHost,
-				DockerMountMode:         cfg.DockerMountMode,
-			},
-		)
-		start := time.Now()
-		// Give the command (which triggers a container pull) up to 1 minute
-		// to succeed. In practice I saw clean pulls take about 30 seconds.
-		ctx, cancel := context.WithTimeout(context.Background(), 1*time.Minute)
-		defer cancel()
-		err := runner.PullImageIfNecessary(ctx)
-		if err == nil {
-			log.Debugf("Pulled default image %q in %s", platform.DefaultContainerImage, time.Since(start))
-		} else {
-			log.Debugf("Error pulling default image %q: %s", platform.DefaultContainerImage, err)
-		}
-	}
-}
-
-=======
->>>>>>> 8321132b
 func diffTimestamps(startPb, endPb *tspb.Timestamp) time.Duration {
 	start, _ := ptypes.Timestamp(startPb)
 	end, _ := ptypes.Timestamp(endPb)
