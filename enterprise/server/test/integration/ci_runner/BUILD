load("@io_bazel_rules_go//go:def.bzl", "go_test")

go_test(
    name = "ci_runner_test",
    srcs = ["ci_runner_test.go"],
    data = [
        "//enterprise/server/cmd/ci_runner",
    ],
<<<<<<< HEAD
    shard_count = 4,
=======
    shard_count = 6,
    tags = ["manual"],
>>>>>>> 9e3bf22c
    visibility = [
        "//enterprise:__subpackages__",
        "@buildbuddy_internal//enterprise:__subpackages__",
    ],
    deps = [
        "//enterprise/server/testutil/testgit",
        "//proto:invocation_go_proto",
        "//server/testutil/app",
        "//server/testutil/buildbuddy",
        "//server/testutil/testbazel",
        "//server/testutil/testfs",
        "//server/testutil/testshell",
        "@com_github_google_uuid//:uuid",
        "@com_github_stretchr_testify//assert",
        "@com_github_stretchr_testify//require",
        "@io_bazel_rules_go//go/tools/bazel:go_default_library",
    ],
)<|MERGE_RESOLUTION|>--- conflicted
+++ resolved
@@ -6,12 +6,7 @@
     data = [
         "//enterprise/server/cmd/ci_runner",
     ],
-<<<<<<< HEAD
-    shard_count = 4,
-=======
     shard_count = 6,
-    tags = ["manual"],
->>>>>>> 9e3bf22c
     visibility = [
         "//enterprise:__subpackages__",
         "@buildbuddy_internal//enterprise:__subpackages__",
