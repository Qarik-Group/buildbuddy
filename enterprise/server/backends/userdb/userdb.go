package userdb

import (
	"context"
	"regexp"
	"strings"
	"sync"
	"time"

	"github.com/buildbuddy-io/buildbuddy/server/environment"
	"github.com/buildbuddy-io/buildbuddy/server/tables"
	"github.com/buildbuddy-io/buildbuddy/server/util/capabilities"
	"github.com/buildbuddy-io/buildbuddy/server/util/db"
	"github.com/buildbuddy-io/buildbuddy/server/util/log"
	"github.com/buildbuddy-io/buildbuddy/server/util/perms"
	"github.com/buildbuddy-io/buildbuddy/server/util/query_builder"
	"github.com/buildbuddy-io/buildbuddy/server/util/random"
	"github.com/buildbuddy-io/buildbuddy/server/util/status"
	"github.com/buildbuddy-io/buildbuddy/server/util/timeutil"

	akpb "github.com/buildbuddy-io/buildbuddy/proto/api_key"
	grpb "github.com/buildbuddy-io/buildbuddy/proto/group"
	telpb "github.com/buildbuddy-io/buildbuddy/proto/telemetry"
)

const (
	// Default label shown on API keys that do not have a custom label.
	// Changing this will change the default label text shown on new API
	// keys if the user leaves the label field blank.
	defaultAPIKeyLabel = "Default"
)

var (
	// Don't change this ever. It's the default group that users
	// are added to when the server is running on-prem and group
	// management is not really an issue. If you change it, you'll
	// likely cause everyone to be added to a new group and break
	// existing invocation history if not more.
	DefaultGroupID         = "GR0000000000000000000"
	createDefaultGroupOnce sync.Once
	blockList              = []string{
		"aim.com", "alice.it", "aliceadsl.fr", "aol.com", "arcor.de", "att.net", "bellsouth.net", "bigpond.com", "bigpond.net.au", "bluewin.ch", "blueyonder.co.uk", "bol.com.br", "centurytel.net", "charter.net", "chello.nl", "club-internet.fr", "comcast.net", "cox.net", "earthlink.net", "facebook.com", "free.fr", "freenet.de", "frontiernet.net", "gmail.com", "gmx.de", "gmx.net", "googlemail.com", "hetnet.nl", "home.nl", "hotmail.co.uk", "hotmail.com", "hotmail.de", "hotmail.es", "hotmail.fr", "hotmail.it", "ig.com.br", "juno.com", "laposte.net", "libero.it", "live.ca", "live.co.uk", "live.com", "live.com.au", "live.fr", "live.it", "live.nl", "mac.com", "mail.com", "mail.ru", "me.com", "msn.com", "neuf.fr", "ntlworld.com", "optonline.net", "optusnet.com.au", "orange.fr", "outlook.com", "planet.nl", "qq.com", "rambler.ru", "rediffmail.com", "rocketmail.com", "sbcglobal.net", "sfr.fr", "shaw.ca", "sky.com", "skynet.be", "sympatico.ca", "t-online.de", "telenet.be", "terra.com.br", "tin.it", "tiscali.co.uk", "tiscali.it", "uol.com.br", "verizon.net", "virgilio.it", "voila.fr", "wanadoo.fr", "web.de", "windstream.net", "yahoo.ca", "yahoo.co.id", "yahoo.co.in", "yahoo.co.jp", "yahoo.co.uk", "yahoo.com", "yahoo.com.ar", "yahoo.com.au", "yahoo.com.br", "yahoo.com.mx", "yahoo.com.sg", "yahoo.de", "yahoo.es", "yahoo.fr", "yahoo.in", "yahoo.it", "yandex.ru", "ymail.com", "zonnet.nl"}
	// Group URL identifiers can only contain a-z, 0-9, and hyphen
	groupUrlIdentifierPattern = regexp.MustCompile("^[a-z0-9\\-]+$")
	defaultAPIKeyCapabilities = []akpb.ApiKey_Capability{
		akpb.ApiKey_CACHE_WRITE_CAPABILITY,
	}
)

func newAPIKeyToken() string {
	// NB: Keep in sync with BuildBuddyServer#redactAPIKeys, which relies on this exact impl.
	return randomToken(20)
}

func singleUserGroup(u *tables.User) (*tables.Group, error) {
	name := u.Email
	if u.FirstName != "" || u.LastName != "" {
		name = strings.TrimSpace(strings.Join([]string{u.FirstName, u.LastName}, " "))
	}

	return &tables.Group{
		GroupID:    strings.Replace(u.UserID, "US", "GR", 1),
		UserID:     u.UserID,
		Name:       name,
		WriteToken: randomToken(10),
	}, nil
}

func randomToken(length int) string {
	// NB: Keep in sync with BuildBuddyServer#redactAPIKeys, which relies on this exact impl.
	token, err := random.RandomString(length)
	if err != nil {
		token = "bUiLdBuDdy"
	}
	return token
}

type UserDB struct {
	env environment.Env
	h   *db.DBHandle
}

func NewUserDB(env environment.Env, h *db.DBHandle) (*UserDB, error) {
	db := &UserDB{
		env: env,
		h:   h,
	}

	var err error
	createDefaultGroupOnce.Do(func() {
		if db.env.GetConfigurator().GetAppNoDefaultUserGroup() {
			return
		}
		err = db.CreateDefaultGroup(context.Background())
	})
	if err != nil {
		return nil, err
	}

	return db, nil
}

func (d *UserDB) GetGroupByID(ctx context.Context, groupID string) (*tables.Group, error) {
	if groupID == "" {
		return nil, status.InvalidArgumentError("Group ID cannot be empty.")
	}
	query := d.h.Raw(`SELECT * FROM `+"`Groups`"+` AS g WHERE g.group_id = ?`, groupID)
	group := &tables.Group{}
	if err := query.Take(group).Error; err != nil {
		if db.IsRecordNotFound(err) {
			return nil, status.NotFoundError("The requested organization was not found.")
		}
		return nil, err
	}
	return group, nil
}

func (d *UserDB) GetGroupByURLIdentifier(ctx context.Context, urlIdentifier string) (*tables.Group, error) {
	var group *tables.Group
	err := d.h.Transaction(ctx, func(tx *db.DB) error {
		g, err := d.getGroupByURLIdentifier(ctx, tx, urlIdentifier)
		if err != nil {
			return err
		}
		group = g
		return nil
	})
	return group, err
}

func (d *UserDB) getGroupByURLIdentifier(ctx context.Context, tx *db.DB, urlIdentifier string) (*tables.Group, error) {
	if urlIdentifier == "" {
		return nil, status.InvalidArgumentError("URL identifier cannot be empty.")
	}
	query := tx.Raw(`SELECT * FROM `+"`Groups`"+` AS g WHERE g.url_identifier = ?`, urlIdentifier)
	group := &tables.Group{}
	if err := query.Take(group).Error; err != nil {
		if db.IsRecordNotFound(err) {
			return nil, status.NotFoundError("The requested organization was not found.")
		}
		return nil, err
	}
	return group, nil
}

func (d *UserDB) GetAPIKey(ctx context.Context, apiKeyID string) (*tables.APIKey, error) {
	if apiKeyID == "" {
		return nil, status.InvalidArgumentError("API key cannot be empty.")
	}
	query := d.h.Raw(`SELECT * FROM APIKeys WHERE api_key_id = ?`, apiKeyID)
	key := &tables.APIKey{}
	if err := query.Take(key).Error; err != nil {
		if db.IsRecordNotFound(err) {
			return nil, status.NotFoundError("The requested API key was not found.")
		}
		return nil, err
	}
	return key, nil
}

func (d *UserDB) GetAPIKeys(ctx context.Context, groupID string) ([]*tables.APIKey, error) {
	if groupID == "" {
		return nil, status.InvalidArgumentError("Group ID cannot be empty.")
	}

	query := d.h.Raw(`SELECT api_key_id, value, label, perms, capabilities FROM APIKeys WHERE group_id = ?`, groupID)
	rows, err := query.Rows()
	if err != nil {
		return nil, err
	}
	defer rows.Close()

	keys := make([]*tables.APIKey, 0)
	for rows.Next() {
		k := &tables.APIKey{}
		if err := d.h.ScanRows(rows, k); err != nil {
			return nil, err
		}
		keys = append(keys, k)
	}
	return keys, nil
}

func (d *UserDB) CreateAPIKey(ctx context.Context, groupID string, label string, caps []akpb.ApiKey_Capability) (*tables.APIKey, error) {
	if groupID == "" {
		return nil, status.InvalidArgumentError("Group ID cannot be nil.")
	}

	return createAPIKey(d.h.DB, groupID, newAPIKeyToken(), label, caps)
}

func createAPIKey(db *db.DB, groupID, value, label string, caps []akpb.ApiKey_Capability) (*tables.APIKey, error) {
	pk, err := tables.PrimaryKeyForTable("APIKeys")
	if err != nil {
		return nil, err
	}
	keyPerms := perms.GROUP_READ | perms.GROUP_WRITE
	if err := db.Exec(
		`INSERT INTO APIKeys (api_key_id, group_id, perms, capabilities, value, label) VALUES (?, ?, ?, ?, ?, ?)`,
		pk, groupID, keyPerms, capabilities.ToInt(caps), value, label).Error; err != nil {
		return nil, err
	}
	return &tables.APIKey{
		APIKeyID:     pk,
		GroupID:      groupID,
		Value:        value,
		Label:        label,
		Perms:        keyPerms,
		Capabilities: capabilities.ToInt(caps),
	}, nil
}

func (d *UserDB) UpdateAPIKey(ctx context.Context, key *tables.APIKey) error {
	if key == nil {
		return status.InvalidArgumentError("API key cannot be nil.")
	}
	if key.APIKeyID == "" {
		return status.InvalidArgumentError("API key ID cannot be empty.")
	}

	err := d.h.Exec(
		`UPDATE APIKeys SET label = ?, capabilities = ? WHERE api_key_id = ?`,
		key.Label,
		key.Capabilities,
		key.APIKeyID,
	).Error
	if err != nil {
		return err
	}
	return nil
}

func (d *UserDB) DeleteAPIKey(ctx context.Context, apiKeyID string) error {
	if apiKeyID == "" {
		return status.InvalidArgumentError("API key ID cannot be empty.")
	}

	if err := d.h.Exec(`DELETE FROM APIKeys WHERE api_key_id = ?`, apiKeyID).Error; err != nil {
		return err
	}
	return nil
}

// TODO(tylerw): Remove this double read of the auth group by consolidating
// userdb code into handlers.
func (d *UserDB) GetAuthGroup(ctx context.Context) (*tables.Group, error) {
	auth := d.env.GetAuthenticator()
	if auth == nil {
		return nil, status.FailedPreconditionError("No auth configured on this BuildBuddy instance")
	}
	u, err := d.env.GetAuthenticator().AuthenticatedUser(ctx)
	if err != nil {
		return nil, err
	}

	tg := &tables.Group{}
	existingRow := d.h.Raw(`SELECT * FROM `+"`Groups`"+` as g WHERE g.group_id = ?`, u.GetGroupID())
	if err := existingRow.Take(tg).Error; err != nil {
		if db.IsRecordNotFound(err) {
			return nil, status.UnauthenticatedErrorf("Group not found: %q", u.GetGroupID())
		}
		return nil, err
	}
	return tg, nil
}

func isInOwnedDomainBlocklist(email string) bool {
	for _, item := range blockList {
		if item == email {
			return true
		}
	}
	return false
}

func (d *UserDB) getDomainOwnerGroup(ctx context.Context, tx *db.DB, domain string) (*tables.Group, error) {
	tg := &tables.Group{}
	existingRow := tx.Raw(`SELECT * FROM `+"`Groups`"+` as g
                               WHERE g.owned_domain = ?`, domain)
	err := existingRow.Take(tg).Error
	if db.IsRecordNotFound(err) {
		return nil, nil
	} else if err != nil {
		return nil, err
	}
	return tg, nil
}

func getUserGroup(tx *db.DB, userID string, groupID string) (*tables.UserGroup, error) {
	userGroup := &tables.UserGroup{}
	query := tx.Raw(`SELECT * FROM UserGroups AS ug
                    WHERE ug.user_user_id = ? AND ug.group_group_id = ?`, userID, groupID)
	if err := query.Take(userGroup).Error; err != nil {
		if db.IsRecordNotFound(err) {
			return nil, nil
		}
		return nil, err
	}
	return userGroup, nil
}

func (d *UserDB) InsertOrUpdateGroup(ctx context.Context, g *tables.Group) (string, error) {
	if isInOwnedDomainBlocklist(g.OwnedDomain) {
		return "", status.InvalidArgumentError("This domain is not allowed to be owned by any group.")
	}
	if g.URLIdentifier == nil {
		return "", status.InvalidArgumentError("Invalid organization URL.")
	}
	if match := groupUrlIdentifierPattern.MatchString(*g.URLIdentifier); !match {
		return "", status.InvalidArgumentError("Invalid organization URL.")
	}
	groupID := ""
	err := d.h.Transaction(ctx, func(tx *db.DB) error {
		if g.OwnedDomain != "" {
			existingDomainOwnerGroup, err := d.getDomainOwnerGroup(ctx, tx, g.OwnedDomain)
			if err != nil {
				return err
			}
			if existingDomainOwnerGroup != nil && existingDomainOwnerGroup.GroupID != g.GroupID {
				return status.InvalidArgumentError("There is already a group associated with this domain.")
			}
		}
		if g.GroupID == "" {
			newGroup := g
			pk, err := tables.PrimaryKeyForTable("Groups")
			if err != nil {
				return err
			}
			groupID = pk
			newGroup.GroupID = pk
			newGroup.WriteToken = randomToken(10)

			if err := tx.Create(&newGroup).Error; err != nil {
				return err
			}
			_, err = createAPIKey(tx, groupID, newAPIKeyToken(), defaultAPIKeyLabel, defaultAPIKeyCapabilities)
			return err
		}

		groupID = g.GroupID
		res := tx.Exec(`
			UPDATE Groups SET name = ?, url_identifier = ?, owned_domain = ?, sharing_enabled = ?, 
				use_group_owned_executors = ?
			WHERE group_id = ?`,
			g.Name, g.URLIdentifier, g.OwnedDomain, g.SharingEnabled, g.UseGroupOwnedExecutors,
			g.GroupID)
		if res.Error != nil {
			return res.Error
		}
		if res.RowsAffected == 0 {
			return status.NotFoundErrorf("Group %s not found", groupID)
		}
		return nil
	})
	return groupID, err
}

func (d *UserDB) AddUserToGroup(ctx context.Context, userID string, groupID string) error {
	return d.h.Transaction(ctx, func(tx *db.DB) error {
		existing, err := getUserGroup(tx, userID, groupID)
		if err != nil && !db.IsRecordNotFound(err) {
			return err
		}
		if existing != nil {
			return status.AlreadyExistsError("You're already in this organization.")
		}
		return tx.Exec(
			"INSERT INTO UserGroups (user_user_id, group_group_id, membership_status, role) VALUES(?, ?, ?, ?)",
			userID, groupID, grpb.GroupMembershipStatus_MEMBER, perms.DefaultRole,
		).Error
	})
}

func (d *UserDB) RequestToJoinGroup(ctx context.Context, userID string, groupID string) error {
	if userID == "" {
		return status.InvalidArgumentError("User ID is required.")
	}
	if groupID == "" {
		return status.InvalidArgumentError("Group ID is required.")
	}
	return d.h.Transaction(ctx, func(tx *db.DB) error {
		existing, err := getUserGroup(tx, userID, groupID)
		if err != nil {
			return err
		}
		if existing == nil {
			return tx.Create(&tables.UserGroup{
				UserUserID:       userID,
				GroupGroupID:     groupID,
				Role:             uint32(perms.DefaultRole),
				MembershipStatus: int32(grpb.GroupMembershipStatus_REQUESTED),
			}).Error
		}
		if existing.MembershipStatus == int32(grpb.GroupMembershipStatus_REQUESTED) {
			return status.AlreadyExistsError("You've already requested to join this organization.")
		}
		return status.AlreadyExistsError("You're already in this organization.")
	})
}

func (d *UserDB) GetGroupUsers(ctx context.Context, groupID string, statuses []grpb.GroupMembershipStatus) ([]*grpb.GetGroupUsersResponse_GroupUser, error) {
	users := make([]*grpb.GetGroupUsersResponse_GroupUser, 0)

	q := query_builder.NewQuery(`
			SELECT u.user_id, u.email, u.first_name, u.last_name, ug.membership_status, ug.role
			FROM Users AS u JOIN UserGroups AS ug`)
	q = q.AddWhereClause(`u.user_id = ug.user_user_id AND ug.group_group_id = ?`, groupID)

	o := query_builder.OrClauses{}
	for _, s := range statuses {
		if s == grpb.GroupMembershipStatus_UNKNOWN_MEMBERSHIP_STATUS {
			return nil, status.InvalidArgumentError("Invalid status filter")
		}
		o.AddOr(`ug.membership_status = ?`, int32(s))
	}
	orQuery, orArgs := o.Build()
	q = q.AddWhereClause("("+orQuery+")", orArgs...)

	qString, qArgs := q.Build()
	rows, err := d.h.Raw(qString, qArgs...).Rows()
	if err != nil {
		return nil, err
	}
	defer rows.Close()

	for rows.Next() {
		groupUser := &grpb.GetGroupUsersResponse_GroupUser{}
		user := &tables.User{}
<<<<<<< HEAD
		var role int32
=======
		var role uint32
>>>>>>> ffa93a20
		err := rows.Scan(
			&user.UserID, &user.Email, &user.FirstName, &user.LastName,
			&groupUser.GroupMembershipStatus, &role,
		)
		if err != nil {
			return nil, err
		}
		groupUser.User = user.ToProto()
<<<<<<< HEAD
		groupUser.Role = perms.RoleToProto(role)
		requests = append(requests, groupUser)
=======
		groupUser.Role = perms.RoleToProto(perms.Role(role))
		users = append(users, groupUser)
>>>>>>> ffa93a20
	}

	return users, nil
}

func (d *UserDB) UpdateGroupUsers(ctx context.Context, groupID string, updates []*grpb.UpdateGroupUsersRequest_Update) error {
	return d.h.Transaction(ctx, func(tx *db.DB) error {
		for _, update := range updates {
			switch update.GetMembershipAction() {
			case grpb.UpdateGroupUsersRequest_Update_REMOVE:
				if err := tx.Exec(`
						DELETE FROM UserGroups
						WHERE user_user_id = ? AND group_group_id = ?`,
					update.GetUserId().GetId(),
					groupID).Error; err != nil {
					return err
				}
			case grpb.UpdateGroupUsersRequest_Update_ADD:
				if err := tx.Exec(`
						UPDATE UserGroups
						SET membership_status = ?
						WHERE user_user_id = ? AND group_group_id = ?`,
					int32(grpb.GroupMembershipStatus_MEMBER),
					update.GetUserId().GetId(),
					groupID).Error; err != nil {
					return err
				}
			case grpb.UpdateGroupUsersRequest_Update_UNKNOWN_MEMBERSHIP_ACTION:
			default:
				return status.InvalidArgumentError("Invalid membership action")
			}

			if update.Role != grpb.Group_UNKNOWN_ROLE {
				err := tx.Exec(`
					UPDATE UserGroups
					SET role = ?
					WHERE user_user_id = ? AND group_group_id = ?
				`, perms.RoleFromProto(update.Role), update.GetUserId().GetId(), groupID,
				).Error
				if err != nil {
					return err
				}
			}

		}
		return nil
	})
}

func (d *UserDB) CreateDefaultGroup(ctx context.Context) error {
	c := d.getDefaultGroupConfig()
	return d.h.Transaction(ctx, func(tx *db.DB) error {
		var existing tables.Group
		if err := tx.Where("group_id = ?", DefaultGroupID).First(&existing).Error; err != nil {
			if db.IsRecordNotFound(err) {
				if c.apiKeyValue == "" {
					c.apiKeyValue = newAPIKeyToken()
				}
				if c.group.WriteToken == "" {
					c.group.WriteToken = randomToken(10)
				}
				if err := tx.Create(&c.group).Error; err != nil {
					return err
				}
				if _, err := createAPIKey(tx, DefaultGroupID, c.apiKeyValue, defaultAPIKeyLabel, defaultAPIKeyCapabilities); err != nil {
					return err
				}
				return nil
			}
			return err
		}

		return tx.Model(&tables.Group{}).Where("group_id = ?", DefaultGroupID).Updates(c.group).Error
	})
}

type defaultGroupConfig struct {
	group       tables.Group
	apiKeyValue string
}

func (d *UserDB) getDefaultGroupConfig() *defaultGroupConfig {
	c := &defaultGroupConfig{
		group: tables.Group{
			GroupID: DefaultGroupID,
			Name:    "Organization",
		},
	}
	if apiConfig := d.env.GetConfigurator().GetAPIConfig(); apiConfig != nil && apiConfig.APIKey != "" {
		c.apiKeyValue = apiConfig.APIKey
	}
	orgConfig := d.env.GetConfigurator().GetOrgConfig()
	if orgConfig == nil {
		return c
	}
	if name := orgConfig.Name; name != "" {
		c.group.Name = name
	}
	if domain := orgConfig.Domain; domain != "" {
		c.group.OwnedDomain = domain
	}
	return c
}

func (d *UserDB) createUser(ctx context.Context, tx *db.DB, u *tables.User) error {
	groupIDs := make([]string, 0)
	for _, group := range u.Groups {
		hydratedGroup, err := d.getGroupByURLIdentifier(ctx, tx, *group.URLIdentifier)
		if err != nil {
			return err
		}
		groupIDs = append(groupIDs, hydratedGroup.GroupID)
	}

	if u.Email == "" {
		return status.FailedPreconditionErrorf("Auth token does not contain an email address")
	}
	emailParts := strings.Split(u.Email, "@")
	if len(emailParts) != 2 {
		return status.FailedPreconditionErrorf("Invalid email address: %s", u.Email)
	}
	emailDomain := emailParts[1]

	// If the user signed up using an authenticator associated with a group (i.e. SAML or OIDC SSO),
	// don't add it to a group based on domain.
	if len(u.Groups) == 0 && d.env.GetConfigurator().GetAppAddUserToDomainGroup() {
		dg, err := d.getDomainOwnerGroup(ctx, tx, emailDomain)
		if err != nil {
			log.Errorf("error in createUser: %s", err)
			return err
		}
		if dg != nil {
			groupIDs = append(groupIDs, dg.GroupID)
		}
	}

	if d.env.GetConfigurator().GetAppCreateGroupPerUser() {
		sug, err := singleUserGroup(u)
		if err != nil {
			return err
		}
		if err := tx.Create(&sug).Error; err != nil {
			return err
		}
		if _, err := createAPIKey(tx, sug.GroupID, newAPIKeyToken(), defaultAPIKeyLabel, defaultAPIKeyCapabilities); err != nil {
			return err
		}
		groupIDs = append(groupIDs, sug.GroupID)
	}

	cfg := d.getDefaultGroupConfig()
	if !d.env.GetConfigurator().GetAppNoDefaultUserGroup() {
		if cfg.group.OwnedDomain != "" && cfg.group.OwnedDomain != emailDomain {
			return status.FailedPreconditionErrorf("Failed to create user, email address: %s does not belong to domain: %s", u.Email, cfg.group.OwnedDomain)
		}
		groupIDs = append(groupIDs, DefaultGroupID)
	}

	err := tx.Create(u).Error
	if err != nil {
		return err
	}

	for _, groupID := range groupIDs {
		err := tx.Exec(`
			INSERT INTO UserGroups (user_user_id, group_group_id, membership_status, role)
			VALUES(?, ?, ?, ?)
			`, u.UserID, groupID, int32(grpb.GroupMembershipStatus_MEMBER), perms.DefaultRole,
		).Error
		if err != nil {
			return err
		}
		// Promote from default role to admin if the user is the only one in the
		// group after joining.
		numPreExistingUsers := int64(0)
		err = tx.Model(&tables.UserGroup{}).Where(
			`group_group_id = ? AND user_user_id != ?`, groupID, u.UserID,
		).Count(&numPreExistingUsers).Error
		if err != nil {
			return err
		}
		if numPreExistingUsers > 0 {
			continue
		}
		err = tx.Exec(`
			UPDATE UserGroups
			SET role = ?
			WHERE group_group_id = ?
		`, perms.AdminRole, groupID,
		).Error
		if err != nil {
			return err
		}
	}

	return nil
}

func (d *UserDB) InsertUser(ctx context.Context, u *tables.User) error {
	return d.h.Transaction(ctx, func(tx *db.DB) error {
		var existing tables.User
		if err := tx.Where("sub_id = ?", u.SubID).First(&existing).Error; err != nil {
			if db.IsRecordNotFound(err) {
				return d.createUser(ctx, tx, u)
			}
			return err
		}
		return status.FailedPreconditionError("User already exists!")
	})
}

func (d *UserDB) GetUser(ctx context.Context) (*tables.User, error) {
	auth := d.env.GetAuthenticator()
	if auth == nil {
		return nil, status.InternalError("No auth configured on this BuildBuddy instance")
	}
	u, err := d.env.GetAuthenticator().AuthenticatedUser(ctx)
	if err != nil {
		return nil, err
	}
	user := &tables.User{}
	err = d.h.Transaction(ctx, func(tx *db.DB) error {
		userRow := tx.Raw(`SELECT * FROM Users WHERE user_id = ?`, u.GetUserID())
		if err := userRow.Take(user).Error; err != nil {
			return err
		}
		groupRows, err := tx.Raw(`SELECT g.* FROM `+"`Groups`"+` as g JOIN UserGroups as ug
                                          ON g.group_id = ug.group_group_id
                                          WHERE ug.user_user_id = ? AND ug.membership_status = ?`, u.GetUserID(), int32(grpb.GroupMembershipStatus_MEMBER)).Rows()
		if err != nil {
			return err
		}
		defer groupRows.Close()
		for groupRows.Next() {
			g := &tables.Group{}
			if err := tx.ScanRows(groupRows, g); err != nil {
				return err
			}
			user.Groups = append(user.Groups, g)
		}
		return nil
	})
	return user, err
}

func (d *UserDB) FillCounts(ctx context.Context, stat *telpb.TelemetryStat) error {
	counts := d.h.Raw(`
		SELECT 
			COUNT(DISTINCT user_id) as registered_user_count
		FROM Users as u
		WHERE 
			u.created_at_usec >= ? AND
			u.created_at_usec < ?`,
		timeutil.ToUsec(time.Now().Truncate(24*time.Hour).Add(-24*time.Hour)),
		timeutil.ToUsec(time.Now().Truncate(24*time.Hour)))

	if err := counts.Take(stat).Error; err != nil {
		return err
	}
	return nil
}

func (d *UserDB) DeleteUser(ctx context.Context, userID string) error {
	u := &tables.User{UserID: userID}
	return d.h.Delete(u).Error
}

func (d *UserDB) DeleteGroup(ctx context.Context, groupID string) error {
	u := &tables.Group{GroupID: groupID}
	return d.h.Delete(u).Error
}<|MERGE_RESOLUTION|>--- conflicted
+++ resolved
@@ -426,11 +426,7 @@
 	for rows.Next() {
 		groupUser := &grpb.GetGroupUsersResponse_GroupUser{}
 		user := &tables.User{}
-<<<<<<< HEAD
-		var role int32
-=======
 		var role uint32
->>>>>>> ffa93a20
 		err := rows.Scan(
 			&user.UserID, &user.Email, &user.FirstName, &user.LastName,
 			&groupUser.GroupMembershipStatus, &role,
@@ -439,13 +435,8 @@
 			return nil, err
 		}
 		groupUser.User = user.ToProto()
-<<<<<<< HEAD
-		groupUser.Role = perms.RoleToProto(role)
-		requests = append(requests, groupUser)
-=======
 		groupUser.Role = perms.RoleToProto(perms.Role(role))
 		users = append(users, groupUser)
->>>>>>> ffa93a20
 	}
 
 	return users, nil
